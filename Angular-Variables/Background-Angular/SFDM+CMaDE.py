'''

Scalar Field Dark Matter and Compton Mass Dark Energy with the Alma-Ureña (2016) system of equations.

Solution of the SFDM + CMaDE model equations. 
The density parameters of the components of the universe are calculated solving the dynamical equations using the ABMM4 method.

Modified from the original code by Luis Osvaldo Tellez Tovar for the paper "The quantum character of the Scalar Field Dark Matter" by Tonatiuh Matos

'''

import numpy as np
import matplotlib.pyplot as plt
import math
import time

class DarkM:
    def __init__(self):

        # Scalar Field Constants
        self.mass = 1.e-22                  # Scalar field mass in eV
        self.H0   = 1.49e-33                # Hubble parameter in eV
        self.y1_0 = 2.* self.mass/self.H0   # x7: y1 Mass to Hubble Ratio

        # Initial Conditions
        self.Th_0   = np.pi/2.  # x1: Th Theta - to avoid Cot(0/2.)
        self.OmDM_0 = 0.22994   # x2: Om Omega_DM
        self.z_0    = 0.00004   # x3:  z Radiation 
        self.nu_0   = 0.00002   # x4: nu Neutrinos 
        self.b_0    = 0.04      # x5:  b Baryons
        self.OmDE_0 = 0.729     # x6:  l Lambda
        self.Omk_0  = 0.001     # Curvature

        # Scale factor range
        self.NP = 100000
        self.Ni = np.log(1.e-0)
        self.Nf = np.log(1.e-6)
        self.d  = (self.Nf - self.Ni)/ self.NP
        self.t  = [self.Ni + self.d* i for i in np.arange(self.NP)]

    # Runge-Kutta 4 initialices the method ABM4
    def rk4(self, func, y_0, t):
        y = np.zeros([4, len(y_0)])
        y[0] = y_0

        for i, t_i in enumerate(t[:3]):

            h = self.d 
            k_1 = func(t_i, y[i])
            k_2 = func(t_i + h/2., y[i] + h/2.* k_1)
            k_3 = func(t_i + h/2., y[i] + h/2.* k_2)
            k_4 = func(t_i + h, y[i] + h* k_3)

            y[i+1] = y[i] + h/6.* (k_1 + 2.* k_2 + 2.* k_3 + k_4) # RK4 step

        return y

    # Adams-Bashforth 4/Moulton 4 Step Predictor/Corrector
    def ABM4(self, func, y_0, t):
        y = np.zeros([len(t), len(y_0)])
        
        # First 4 steps found w/ RK4 
        y[0:4] = self.rk4(func, y_0, t)
        k_1 = func(t[2], y[2])
        k_2 = func(t[1], y[1])
        k_3 = func(t[0], y[0])

        print("{:<20}\t{:<20}\t{:<20}".format("E-FOLDING", "FRIEDMANN", "OMEGA_SFDM"))

        for i in range(3, self.NP - 1):

            # Prints N, F, and Omega SFDM
            if i % 5000 == 0:
                print("{:<10}\t{:<10}\t{:<10}".format(t[i], y[i,1] + np.sum(np.square(np.array(y[i,2:-1]))), y[i,1]))

            h   = self.d
            k_4 = k_3
            k_3 = k_2
            k_2 = k_1
            k_1 = func(t[i], y[i])
            #Adams-Bashforth predictor
            y[i+1] = y[i] + h* (55.* k_1 - 59.* k_2 + 37.* k_3 - 9.* k_4)/24.
            k_0    = func(t[i+1], y[i+1])
            #Adams-Moulton corrector
            y[i+1] = y[i] + h* (9.* k_0 + 19.* k_1 - 5.* k_2 + k_3)/24.

        return y

    # Initial conditions from today comsological observations
    def solver(self):
        y0 = np.array([np.sqrt(self.Th_0),       
                       self.OmDM_0,           
                       np.sqrt(self.z_0),  
                       np.sqrt(self.nu_0),  
                       np.sqrt(self.b_0),     
                       np.sqrt(self.OmDE_0),     
                       self.y1_0])        

        # Solve the SoE with the ABM4 or RK4 algorithms
        y_result = self.ABM4(self.RHS, y0, self.t)
        #y_result = self.rk4(self.RHS, y0, self.t)

        return y_result

    # System of Equations
    def RHS(self, t, y):
        x1, x2, x3, x4, x5, x6, x7 = y

        CTer = 4/3.
        kc   = 1.
        Q    = 1.
<<<<<<< HEAD
        CMF  = (Q/np.pi)* np.sqrt(3/2.)* np.exp(-t)
        Pe   = 2.* x2* np.sin(x1/2.)**2 + CTer* x3**2 + CTer* x4**2 + x5**2 + (kc - 1.)* (2/3.)* CMF* x6**3
        gamm = CMF* (kc/x2)* x6**3
=======
        Pe   = 2.* x2* np.sin(x1/2.)**2 + CTer* x3**2 + CTer* x4**2 + x5**2 + (kc - 1.)* (Q/np.pi)* np.sqrt(2/3.)* x6**3* np.exp(-t) + (2/3.)* self.Omk_0* (x7/self.y1_0)**2* np.exp(-2* t)
        gam  = (Q/np.pi)* (kc/x2)* np.sqrt(3/2.)* x6**3* np.exp(-t)
>>>>>>> c7b642ee

        return np.array([-3.* np.sin(x1) + x7 - 2.* gamm/ np.tan(x1/2.),
                         3.* (Pe - 1. + np.cos(x1))* x2 - gamm* x2,
                         1.5* x3* (Pe - CTer),
                         1.5* x4* (Pe - CTer),
                         1.5* x5* (Pe - 1.),
                         1.5* x6* Pe + CMF* x6**2,
                         1.5* Pe* x7])

    # Plotting Function
    def plot(self):
        #En este arreglo se guardan los resultados de la funcion solver. Las variables se acomodan como en la funcion RHS.
        z1, z2, z3, z4, z5, z6, z7 = self.solver().T
        #x, u, z, nu, l, s, b = self.solver().T

        fig3 = plt.figure(figsize=(9,10))
        ax3  = fig3.add_subplot(111)

        fig2 = plt.figure(figsize=(9,10)) #Define una nueva ventana.
        ax2  = fig2.add_subplot(111)       #La grafica correspondiente a la nueva ventana.

        fig8 = plt.figure(figsize=(9,10)) #Define una nueva ventana.
        ax8  = fig8.add_subplot(111)       #La grafica correspondiente a la nueva ventana.

        fig9 = plt.figure(figsize=(9,10)) #Define una nueva ventana.
        ax9  = fig9.add_subplot(111)       #La grafica correspondiente a la nueva ventana.

        i = 0
        tiempo = w1 = w2 = w3 = w4 = w5 = w6 = w7 = np.array([])

        for t, aux1, aux2, aux3, aux4, aux5, aux6, aux7  in zip(self.t, z1, z2, z3, z4, z5, z6, z7):
            #Resolucion de las graficas
            if i % 200 == 0:
               tiempo = np.append(tiempo, np.exp(t))  # Scale factor from e-folding N
               w1 = np.append(w1, aux1)
               w2 = np.append(w2, aux2)
               w3 = np.append(w3, aux3)
               w4 = np.append(w4, aux4)
               w5 = np.append(w5, aux5)
               w6 = np.append(w6, aux6)
               w7 = np.append(w7, aux7)
            i += 1

        # Background Scalar Field
        ax2.semilogx(tiempo, -2* np.sqrt(6.)* np.sqrt(w2)* np.cos(w1/2.)/w7, 'black', label=r"$\kappa\Phi_0$")
        ax2.set_ylabel(r'$\kappa\Phi_0(a)$', fontsize=20)
        ax2.set_xlabel(r'$a$', fontsize=15)
        ax2.legend(loc = 'best', fontsize = 'xx-large')
        fig2.savefig('Phi0.pdf')
        #plt.show()

        #Dark Matter
        ax3.semilogx(tiempo, w2, 'black', label=r"$\Omega_{SFDM}$")
        ax3.semilogx(tiempo, w3**2, 'blue', label=r"$\Omega_{\gamma}$")     #radiation
        ax3.semilogx(tiempo, w4**2, 'orange', label=r"$\Omega_{v}$")        #neutrinos
        ax3.semilogx(tiempo, w5**2, 'red', label=r"$\Omega_b$")             #baryons
        ax3.semilogx(tiempo, w6**2, 'green', label=r"$\Omega_{\Lambda}$")   #Lambda
        ax3.set_ylabel(r'$\Omega(a)$', fontsize=20) #original
        ax3.set_xlabel(r'$a$', fontsize=15)
        ax3.legend(loc = 'best', fontsize = 'xx-large')
        fig3.savefig('Omegas.pdf')
        #plt.show()        

        # Friedmann Restriction
        ax9.semilogx(tiempo, w2 + w3**2 + w4**2 + w5**2 + w6**2, 'black', label=r"$F$")
        ax9.set_ylabel(r'$F(a)$', fontsize=20)
        ax9.set_xlabel(r'$a$', fontsize=15)
        ax9.legend(loc = 'best', fontsize = 'xx-large')
        fig9.savefig('F.pdf')
        #plt.show()

        # Spurious Variable
        ax8.semilogx(tiempo, w7, 'black', label=r"$y1$")
        ax8.set_ylabel(r'$y1$', fontsize=20)
        ax8.set_xlabel(r'$a$', fontsize=15)
        ax8.legend(loc = 'best', fontsize = 'xx-large')
        fig8.savefig('y1.pdf')
        #plt.show()

# Runs only if the script is self contained
if __name__ == '__main__':
    start_time = time.time()

    DM = DarkM()
    DM.plot()

    # Prints total evaluation time with 3 decimals
    print("\nEvaluation time = ", "{:.3f}".format(time.time() - start_time)," seconds")
<|MERGE_RESOLUTION|>--- conflicted
+++ resolved
@@ -1,207 +1,202 @@
-'''
-
-Scalar Field Dark Matter and Compton Mass Dark Energy with the Alma-Ureña (2016) system of equations.
-
-Solution of the SFDM + CMaDE model equations. 
-The density parameters of the components of the universe are calculated solving the dynamical equations using the ABMM4 method.
-
-Modified from the original code by Luis Osvaldo Tellez Tovar for the paper "The quantum character of the Scalar Field Dark Matter" by Tonatiuh Matos
-
-'''
-
-import numpy as np
-import matplotlib.pyplot as plt
-import math
-import time
-
-class DarkM:
-    def __init__(self):
-
-        # Scalar Field Constants
-        self.mass = 1.e-22                  # Scalar field mass in eV
-        self.H0   = 1.49e-33                # Hubble parameter in eV
-        self.y1_0 = 2.* self.mass/self.H0   # x7: y1 Mass to Hubble Ratio
-
-        # Initial Conditions
-        self.Th_0   = np.pi/2.  # x1: Th Theta - to avoid Cot(0/2.)
-        self.OmDM_0 = 0.22994   # x2: Om Omega_DM
-        self.z_0    = 0.00004   # x3:  z Radiation 
-        self.nu_0   = 0.00002   # x4: nu Neutrinos 
-        self.b_0    = 0.04      # x5:  b Baryons
-        self.OmDE_0 = 0.729     # x6:  l Lambda
-        self.Omk_0  = 0.001     # Curvature
-
-        # Scale factor range
-        self.NP = 100000
-        self.Ni = np.log(1.e-0)
-        self.Nf = np.log(1.e-6)
-        self.d  = (self.Nf - self.Ni)/ self.NP
-        self.t  = [self.Ni + self.d* i for i in np.arange(self.NP)]
-
-    # Runge-Kutta 4 initialices the method ABM4
-    def rk4(self, func, y_0, t):
-        y = np.zeros([4, len(y_0)])
-        y[0] = y_0
-
-        for i, t_i in enumerate(t[:3]):
-
-            h = self.d 
-            k_1 = func(t_i, y[i])
-            k_2 = func(t_i + h/2., y[i] + h/2.* k_1)
-            k_3 = func(t_i + h/2., y[i] + h/2.* k_2)
-            k_4 = func(t_i + h, y[i] + h* k_3)
-
-            y[i+1] = y[i] + h/6.* (k_1 + 2.* k_2 + 2.* k_3 + k_4) # RK4 step
-
-        return y
-
-    # Adams-Bashforth 4/Moulton 4 Step Predictor/Corrector
-    def ABM4(self, func, y_0, t):
-        y = np.zeros([len(t), len(y_0)])
-        
-        # First 4 steps found w/ RK4 
-        y[0:4] = self.rk4(func, y_0, t)
-        k_1 = func(t[2], y[2])
-        k_2 = func(t[1], y[1])
-        k_3 = func(t[0], y[0])
-
-        print("{:<20}\t{:<20}\t{:<20}".format("E-FOLDING", "FRIEDMANN", "OMEGA_SFDM"))
-
-        for i in range(3, self.NP - 1):
-
-            # Prints N, F, and Omega SFDM
-            if i % 5000 == 0:
-                print("{:<10}\t{:<10}\t{:<10}".format(t[i], y[i,1] + np.sum(np.square(np.array(y[i,2:-1]))), y[i,1]))
-
-            h   = self.d
-            k_4 = k_3
-            k_3 = k_2
-            k_2 = k_1
-            k_1 = func(t[i], y[i])
-            #Adams-Bashforth predictor
-            y[i+1] = y[i] + h* (55.* k_1 - 59.* k_2 + 37.* k_3 - 9.* k_4)/24.
-            k_0    = func(t[i+1], y[i+1])
-            #Adams-Moulton corrector
-            y[i+1] = y[i] + h* (9.* k_0 + 19.* k_1 - 5.* k_2 + k_3)/24.
-
-        return y
-
-    # Initial conditions from today comsological observations
-    def solver(self):
-        y0 = np.array([np.sqrt(self.Th_0),       
-                       self.OmDM_0,           
-                       np.sqrt(self.z_0),  
-                       np.sqrt(self.nu_0),  
-                       np.sqrt(self.b_0),     
-                       np.sqrt(self.OmDE_0),     
-                       self.y1_0])        
-
-        # Solve the SoE with the ABM4 or RK4 algorithms
-        y_result = self.ABM4(self.RHS, y0, self.t)
-        #y_result = self.rk4(self.RHS, y0, self.t)
-
-        return y_result
-
-    # System of Equations
-    def RHS(self, t, y):
-        x1, x2, x3, x4, x5, x6, x7 = y
-
-        CTer = 4/3.
-        kc   = 1.
-        Q    = 1.
-<<<<<<< HEAD
-        CMF  = (Q/np.pi)* np.sqrt(3/2.)* np.exp(-t)
-        Pe   = 2.* x2* np.sin(x1/2.)**2 + CTer* x3**2 + CTer* x4**2 + x5**2 + (kc - 1.)* (2/3.)* CMF* x6**3
-        gamm = CMF* (kc/x2)* x6**3
-=======
-        Pe   = 2.* x2* np.sin(x1/2.)**2 + CTer* x3**2 + CTer* x4**2 + x5**2 + (kc - 1.)* (Q/np.pi)* np.sqrt(2/3.)* x6**3* np.exp(-t) + (2/3.)* self.Omk_0* (x7/self.y1_0)**2* np.exp(-2* t)
-        gam  = (Q/np.pi)* (kc/x2)* np.sqrt(3/2.)* x6**3* np.exp(-t)
->>>>>>> c7b642ee
-
-        return np.array([-3.* np.sin(x1) + x7 - 2.* gamm/ np.tan(x1/2.),
-                         3.* (Pe - 1. + np.cos(x1))* x2 - gamm* x2,
-                         1.5* x3* (Pe - CTer),
-                         1.5* x4* (Pe - CTer),
-                         1.5* x5* (Pe - 1.),
-                         1.5* x6* Pe + CMF* x6**2,
-                         1.5* Pe* x7])
-
-    # Plotting Function
-    def plot(self):
-        #En este arreglo se guardan los resultados de la funcion solver. Las variables se acomodan como en la funcion RHS.
-        z1, z2, z3, z4, z5, z6, z7 = self.solver().T
-        #x, u, z, nu, l, s, b = self.solver().T
-
-        fig3 = plt.figure(figsize=(9,10))
-        ax3  = fig3.add_subplot(111)
-
-        fig2 = plt.figure(figsize=(9,10)) #Define una nueva ventana.
-        ax2  = fig2.add_subplot(111)       #La grafica correspondiente a la nueva ventana.
-
-        fig8 = plt.figure(figsize=(9,10)) #Define una nueva ventana.
-        ax8  = fig8.add_subplot(111)       #La grafica correspondiente a la nueva ventana.
-
-        fig9 = plt.figure(figsize=(9,10)) #Define una nueva ventana.
-        ax9  = fig9.add_subplot(111)       #La grafica correspondiente a la nueva ventana.
-
-        i = 0
-        tiempo = w1 = w2 = w3 = w4 = w5 = w6 = w7 = np.array([])
-
-        for t, aux1, aux2, aux3, aux4, aux5, aux6, aux7  in zip(self.t, z1, z2, z3, z4, z5, z6, z7):
-            #Resolucion de las graficas
-            if i % 200 == 0:
-               tiempo = np.append(tiempo, np.exp(t))  # Scale factor from e-folding N
-               w1 = np.append(w1, aux1)
-               w2 = np.append(w2, aux2)
-               w3 = np.append(w3, aux3)
-               w4 = np.append(w4, aux4)
-               w5 = np.append(w5, aux5)
-               w6 = np.append(w6, aux6)
-               w7 = np.append(w7, aux7)
-            i += 1
-
-        # Background Scalar Field
-        ax2.semilogx(tiempo, -2* np.sqrt(6.)* np.sqrt(w2)* np.cos(w1/2.)/w7, 'black', label=r"$\kappa\Phi_0$")
-        ax2.set_ylabel(r'$\kappa\Phi_0(a)$', fontsize=20)
-        ax2.set_xlabel(r'$a$', fontsize=15)
-        ax2.legend(loc = 'best', fontsize = 'xx-large')
-        fig2.savefig('Phi0.pdf')
-        #plt.show()
-
-        #Dark Matter
-        ax3.semilogx(tiempo, w2, 'black', label=r"$\Omega_{SFDM}$")
-        ax3.semilogx(tiempo, w3**2, 'blue', label=r"$\Omega_{\gamma}$")     #radiation
-        ax3.semilogx(tiempo, w4**2, 'orange', label=r"$\Omega_{v}$")        #neutrinos
-        ax3.semilogx(tiempo, w5**2, 'red', label=r"$\Omega_b$")             #baryons
-        ax3.semilogx(tiempo, w6**2, 'green', label=r"$\Omega_{\Lambda}$")   #Lambda
-        ax3.set_ylabel(r'$\Omega(a)$', fontsize=20) #original
-        ax3.set_xlabel(r'$a$', fontsize=15)
-        ax3.legend(loc = 'best', fontsize = 'xx-large')
-        fig3.savefig('Omegas.pdf')
-        #plt.show()        
-
-        # Friedmann Restriction
-        ax9.semilogx(tiempo, w2 + w3**2 + w4**2 + w5**2 + w6**2, 'black', label=r"$F$")
-        ax9.set_ylabel(r'$F(a)$', fontsize=20)
-        ax9.set_xlabel(r'$a$', fontsize=15)
-        ax9.legend(loc = 'best', fontsize = 'xx-large')
-        fig9.savefig('F.pdf')
-        #plt.show()
-
-        # Spurious Variable
-        ax8.semilogx(tiempo, w7, 'black', label=r"$y1$")
-        ax8.set_ylabel(r'$y1$', fontsize=20)
-        ax8.set_xlabel(r'$a$', fontsize=15)
-        ax8.legend(loc = 'best', fontsize = 'xx-large')
-        fig8.savefig('y1.pdf')
-        #plt.show()
-
-# Runs only if the script is self contained
-if __name__ == '__main__':
-    start_time = time.time()
-
-    DM = DarkM()
-    DM.plot()
-
-    # Prints total evaluation time with 3 decimals
-    print("\nEvaluation time = ", "{:.3f}".format(time.time() - start_time)," seconds")
+'''
+
+Scalar Field Dark Matter and Compton Mass Dark Energy with the Alma-Ureña (2016) system of equations.
+
+Solution of the SFDM + CMaDE model equations. 
+The density parameters of the components of the universe are calculated solving the dynamical equations using the ABMM4 method.
+
+Modified from the original code by Luis Osvaldo Tellez Tovar for the paper "The quantum character of the Scalar Field Dark Matter" by Tonatiuh Matos
+
+'''
+
+import numpy as np
+import matplotlib.pyplot as plt
+import math
+import time
+
+class DarkM:
+    def __init__(self):
+
+        # Scalar Field Constants
+        self.mass = 1.e-22                  # Scalar field mass in eV
+        self.H0   = 1.49e-33                # Hubble parameter in eV
+        self.y1_0 = 2.* self.mass/self.H0   # x7: y1 Mass to Hubble Ratio
+
+        # Initial Conditions
+        self.Th_0   = np.pi/2.  # x1: Th Theta - to avoid Cot(0/2.)
+        self.OmDM_0 = 0.22994   # x2: Om Omega_DM
+        self.z_0    = 0.00004   # x3:  z Radiation 
+        self.nu_0   = 0.00002   # x4: nu Neutrinos 
+        self.b_0    = 0.04      # x5:  b Baryons
+        self.OmDE_0 = 0.729     # x6:  l Lambda
+        self.Omk_0  = 0.001     # Curvature
+
+        # Scale factor range
+        self.NP = 100000
+        self.Ni = np.log(1.e-0)
+        self.Nf = np.log(1.e-6)
+        self.d  = (self.Nf - self.Ni)/ self.NP
+        self.t  = [self.Ni + self.d* i for i in np.arange(self.NP)]
+
+    # Runge-Kutta 4 initialices the method ABM4
+    def rk4(self, func, y_0, t):
+        y = np.zeros([4, len(y_0)])
+        y[0] = y_0
+
+        for i, t_i in enumerate(t[:3]):
+
+            h = self.d 
+            k_1 = func(t_i, y[i])
+            k_2 = func(t_i + h/2., y[i] + h/2.* k_1)
+            k_3 = func(t_i + h/2., y[i] + h/2.* k_2)
+            k_4 = func(t_i + h, y[i] + h* k_3)
+
+            y[i+1] = y[i] + h/6.* (k_1 + 2.* k_2 + 2.* k_3 + k_4) # RK4 step
+
+        return y
+
+    # Adams-Bashforth 4/Moulton 4 Step Predictor/Corrector
+    def ABM4(self, func, y_0, t):
+        y = np.zeros([len(t), len(y_0)])
+        
+        # First 4 steps found w/ RK4 
+        y[0:4] = self.rk4(func, y_0, t)
+        k_1 = func(t[2], y[2])
+        k_2 = func(t[1], y[1])
+        k_3 = func(t[0], y[0])
+
+        print("{:<20}\t{:<20}\t{:<20}".format("E-FOLDING", "FRIEDMANN", "OMEGA_SFDM"))
+
+        for i in range(3, self.NP - 1):
+
+            # Prints N, F, and Omega SFDM
+            if i % 5000 == 0:
+                print("{:<10}\t{:<10}\t{:<10}".format(t[i], y[i,1] + np.sum(np.square(np.array(y[i,2:-1]))), y[i,1]))
+
+            h   = self.d
+            k_4 = k_3
+            k_3 = k_2
+            k_2 = k_1
+            k_1 = func(t[i], y[i])
+            #Adams-Bashforth predictor
+            y[i+1] = y[i] + h* (55.* k_1 - 59.* k_2 + 37.* k_3 - 9.* k_4)/24.
+            k_0    = func(t[i+1], y[i+1])
+            #Adams-Moulton corrector
+            y[i+1] = y[i] + h* (9.* k_0 + 19.* k_1 - 5.* k_2 + k_3)/24.
+
+        return y
+
+    # Initial conditions from today comsological observations
+    def solver(self):
+        y0 = np.array([np.sqrt(self.Th_0),       
+                       self.OmDM_0,           
+                       np.sqrt(self.z_0),  
+                       np.sqrt(self.nu_0),  
+                       np.sqrt(self.b_0),     
+                       np.sqrt(self.OmDE_0),     
+                       self.y1_0])        
+
+        # Solve the SoE with the ABM4 or RK4 algorithms
+        y_result = self.ABM4(self.RHS, y0, self.t)
+        #y_result = self.rk4(self.RHS, y0, self.t)
+
+        return y_result
+
+    # System of Equations
+    def RHS(self, t, y):
+        x1, x2, x3, x4, x5, x6, x7 = y
+
+        CTer = 4/3.
+        kc   = 1.
+        Q    = 1.
+        CMF  = (Q/np.pi)* np.sqrt(3/2.)* np.exp(-t)
+        Pe   = 2.* x2* np.sin(x1/2.)**2 + CTer* x3**2 + CTer* x4**2 + x5**2 + (kc - 1.)* (2/3.)* CMF* x6**3 + (2/3.)* self.Omk_0* (x7/self.y1_0)**2* np.exp(-2* t)
+        gamm = CMF* (kc/x2)* x6**3
+
+        return np.array([-3.* np.sin(x1) + x7 - 2.* gamm/ np.tan(x1/2.),
+                         3.* (Pe - 1. + np.cos(x1))* x2 - gamm* x2,
+                         1.5* x3* (Pe - CTer),
+                         1.5* x4* (Pe - CTer),
+                         1.5* x5* (Pe - 1.),
+                         1.5* x6* Pe + CMF* x6**2,
+                         1.5* Pe* x7])
+
+    # Plotting Function
+    def plot(self):
+        #En este arreglo se guardan los resultados de la funcion solver. Las variables se acomodan como en la funcion RHS.
+        z1, z2, z3, z4, z5, z6, z7 = self.solver().T
+        #x, u, z, nu, l, s, b = self.solver().T
+
+        fig3 = plt.figure(figsize=(9,10))
+        ax3  = fig3.add_subplot(111)
+
+        fig2 = plt.figure(figsize=(9,10)) #Define una nueva ventana.
+        ax2  = fig2.add_subplot(111)       #La grafica correspondiente a la nueva ventana.
+
+        fig8 = plt.figure(figsize=(9,10)) #Define una nueva ventana.
+        ax8  = fig8.add_subplot(111)       #La grafica correspondiente a la nueva ventana.
+
+        fig9 = plt.figure(figsize=(9,10)) #Define una nueva ventana.
+        ax9  = fig9.add_subplot(111)       #La grafica correspondiente a la nueva ventana.
+
+        i = 0
+        tiempo = w1 = w2 = w3 = w4 = w5 = w6 = w7 = np.array([])
+
+        for t, aux1, aux2, aux3, aux4, aux5, aux6, aux7  in zip(self.t, z1, z2, z3, z4, z5, z6, z7):
+            #Resolucion de las graficas
+            if i % 200 == 0:
+               tiempo = np.append(tiempo, np.exp(t))  # Scale factor from e-folding N
+               w1 = np.append(w1, aux1)
+               w2 = np.append(w2, aux2)
+               w3 = np.append(w3, aux3)
+               w4 = np.append(w4, aux4)
+               w5 = np.append(w5, aux5)
+               w6 = np.append(w6, aux6)
+               w7 = np.append(w7, aux7)
+            i += 1
+
+        # Background Scalar Field
+        ax2.semilogx(tiempo, -2* np.sqrt(6.)* np.sqrt(w2)* np.cos(w1/2.)/w7, 'black', label=r"$\kappa\Phi_0$")
+        ax2.set_ylabel(r'$\kappa\Phi_0(a)$', fontsize=20)
+        ax2.set_xlabel(r'$a$', fontsize=15)
+        ax2.legend(loc = 'best', fontsize = 'xx-large')
+        fig2.savefig('Phi0.pdf')
+        #plt.show()
+
+        #Dark Matter
+        ax3.semilogx(tiempo, w2, 'black', label=r"$\Omega_{SFDM}$")
+        ax3.semilogx(tiempo, w3**2, 'blue', label=r"$\Omega_{\gamma}$")     #radiation
+        ax3.semilogx(tiempo, w4**2, 'orange', label=r"$\Omega_{v}$")        #neutrinos
+        ax3.semilogx(tiempo, w5**2, 'red', label=r"$\Omega_b$")             #baryons
+        ax3.semilogx(tiempo, w6**2, 'green', label=r"$\Omega_{\Lambda}$")   #Lambda
+        ax3.set_ylabel(r'$\Omega(a)$', fontsize=20) #original
+        ax3.set_xlabel(r'$a$', fontsize=15)
+        ax3.legend(loc = 'best', fontsize = 'xx-large')
+        fig3.savefig('Omegas.pdf')
+        #plt.show()        
+
+        # Friedmann Restriction
+        ax9.semilogx(tiempo, w2 + w3**2 + w4**2 + w5**2 + w6**2, 'black', label=r"$F$")
+        ax9.set_ylabel(r'$F(a)$', fontsize=20)
+        ax9.set_xlabel(r'$a$', fontsize=15)
+        ax9.legend(loc = 'best', fontsize = 'xx-large')
+        fig9.savefig('F.pdf')
+        #plt.show()
+
+        # Spurious Variable
+        ax8.semilogx(tiempo, w7, 'black', label=r"$y1$")
+        ax8.set_ylabel(r'$y1$', fontsize=20)
+        ax8.set_xlabel(r'$a$', fontsize=15)
+        ax8.legend(loc = 'best', fontsize = 'xx-large')
+        fig8.savefig('y1.pdf')
+        #plt.show()
+
+# Runs only if the script is self contained
+if __name__ == '__main__':
+    start_time = time.time()
+
+    DM = DarkM()
+    DM.plot()
+
+    # Prints total evaluation time with 3 decimals
+    print("\nEvaluation time = ", "{:.3f}".format(time.time() - start_time)," seconds")